--- conflicted
+++ resolved
@@ -31,14 +31,9 @@
         self._build_widget()
 
     def _build_widget(self):
-<<<<<<< HEAD
+          """Build widget UI"""
 
         with ui.Stack(ui.Direction.RIGHT_TO_LEFT):
-=======
-        """Build widget UI"""
-        # Human object
-        human = self.mh_call.human
->>>>>>> 0e142288
 
             # UI for tracking applied assets and executing functions (eg. Create New Human)
             self.buttons = ButtonPanel(self.mh_call, width=200)
@@ -60,27 +55,29 @@
 
 Human = TypeVar('Human')
 class ParamPanel(ui.Frame):
-<<<<<<< HEAD
-    def __init__(self, mh_call : MHCaller, toggle : ui.SimpleBoolModel, **kwargs):
-=======
     """UI Widget for displaying and modifying human parameters
+    
     Attributes
     ----------
-    human : Human
-        MakeHuman human object. Stores all information about the human
+    mh_call : MHCaller
+        Wrapper around Makehuman data (including human data) and functions
+    toggle : ui.SimpleBoolModel
+        Model to track whether changes should be instant
     models : list of SliderEntryPanelModel
         Models for each group of parameter sliders
     """
 
-    def __init__(self, human: Human, **kwargs):
+  def __init__(self, mh_call : MHCaller, toggle : ui.SimpleBoolModel, **kwargs):
         """Constructs an instance of ParamPanel. Panel contains a scrollable list of collapseable groups. These include a group of macros (which affect multiple modifiers simultaneously), as well as groups of modifiers for different body parts. Each modifier can be adjusted using a slider or doubleclicking to enter values directly. Values are restricted based on the limits of a particular modifier.
 
         Parameters
         ----------
-        human : Human
-            MakeHuman human object. Stores all information about the human
-        """
->>>>>>> 0e142288
+        mh_call : MHCaller
+            Wrapper around Makehuman data (including human data) and functions
+        toggle : ui.SimpleBoolModel
+            Model to track whether changes should be instant
+        """
+
         # Subclassing ui.Frame allows us to use styling on the whole widget
         super().__init__(**kwargs)
         # Wrapper around Makehuman data (including human data) and functions

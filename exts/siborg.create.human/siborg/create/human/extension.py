import omni.ext
import omni.ui as ui
import carb
import carb.events
import omni
from functools import partial
import asyncio

from .window import MHWindow, WINDOW_TITLE, MENU_PATH

class MakeHumanExtension(omni.ext.IExt):
    # ext_id is current extension id. It can be used with extension manager to query additional information, like where
    # this extension is located on filesystem.

    def on_startup(self, ext_id):

        # subscribe to stage events
        # see https://github.com/mtw75/kit_customdata_view
        self._usd_context = omni.usd.get_context()
        self._selection = self._usd_context.get_selection()
        self._human_selection_event = carb.events.type_from_string("siborg.create.human.human_selected")
        
        # subscribe to stage events
        self._events = self._usd_context.get_stage_event_stream()
        self._stage_event_sub = self._events.create_subscription_to_push(
            self._on_stage_event,
            name='human seletion changed',
            )

        # get message bus event stream so we can push events to the message bus
        self._bus = omni.kit.app.get_app().get_message_bus_event_stream()

        # create a model to hold the selected prim path
        self._selected_primpath_model = ui.SimpleStringModel("-")

        # # Dock window wherever the "Content" tab is found (bottom panel by default)
        # self._window.deferred_dock_in("Content", ui.DockPolicy.CURRENT_WINDOW_IS_ACTIVE)

        ui.Workspace.set_show_window_fn(WINDOW_TITLE, partial(self.show_window, None))

        # create a menu item to open the window
        editor_menu = omni.kit.ui.get_editor_menu()
        if editor_menu:
            self._menu = editor_menu.add_item(
                MENU_PATH, self.show_window, toggle=True, value=True
            )
        # show the window
        ui.Workspace.show_window(WINDOW_TITLE)
        print("[siborg.create.human] HumanGeneratorExtension startup")

    def on_shutdown(self):
        self._menu = None
        if self._window:
            self._window.destroy()
            self._window = None

        # Deregister the function that shows the window from omni.ui
        ui.Workspace.set_show_window_fn(WINDOW_TITLE, None)

    async def _destroy_window_async(self):
        # wait one frame, this is due to the one frame defer
        # in Window::_moveToMainOSWindow()
        await omni.kit.app.get_app().next_update_async()
        if self._window:
            self._window.destroy()
            self._window = None

    def visibility_changed(self, visible):
        # Called when window closed by user
        editor_menu = omni.kit.ui.get_editor_menu()
        # Update the menu item to reflect the window state
        if editor_menu:
            editor_menu.set_value(MENU_PATH, visible)
        if not visible:
            # Destroy the window, since we are creating new window
            # in show_window
            asyncio.ensure_future(self._destroy_window_async())

    def show_window(self, menu, value):
        """Handles showing and hiding the window"""
        if value:
            self._window = MHWindow(WINDOW_TITLE)
            self._window.set_visibility_changed_fn(self.visibility_changed)
        elif self._window:
            self._window.visible = False

    def _on_stage_event(self, event):
        """Handles stage events. This is where we get notified when the user selects/deselects a prim in the viewport."""
        if event.type == int(omni.usd.StageEventType.SELECTION_CHANGED):
            # Get the current selection
            selection = self._selection.get_selected_prim_paths()

            # Check if the selection is empty
            if not selection:
                # Push an event to the message bus with "None" as a payload
                # This event will be picked up by the window and used to update the UI
<<<<<<< HEAD
                carb.log_warn("Human deselected")
                self._bus.push(self._human_selection_event, payload={"prim_path": None})
            else:
                # Get the stage
                stage = self._usd_context.get_stage()

                if stage:
                    # Get the last selected prim path
                    path = selection[-1]
                    self._selected_primpath_model.set_value(path)
                    prim = stage.GetPrimAtPath(path)
                    prim_kind = prim.GetTypeName()

                    # If the selection is a human, push an event to the message bus with the prim as a payload
                    # This event will be picked up by the window and used to update the UI
                    if prim_kind == "SkelRoot" and prim.GetCustomDataByKey("human"):
                        carb.log_warn("Human selected")
                        self._bus.push(self._human_selection_event, payload={"prim_path": path})
                    else:
                        carb.log_warn("Selection is not a human")
                        self._bus.push(self._human_selection_event, payload={"prim_path": None})

    def on_shutdown(self):
        print("[siborg.create.human] HumanGenerator shutdown")
        omni.kit.ui.get_editor_menu().remove_item(self._menu)
        if self._window is not None:
            self._window.destroy()
            self._window = None
        # unsubscribe from stage events
        self._stage_event_sub = None
=======
                if prim_kind == "SkelRoot" and prim.GetCustomDataByKey("human"):
                    carb.log_warn("Human selected")
                    self._bus.push(self._human_selection_event, payload={"prim_path": path})
>>>>>>> 0eed1b15
<|MERGE_RESOLUTION|>--- conflicted
+++ resolved
@@ -94,39 +94,21 @@
             if not selection:
                 # Push an event to the message bus with "None" as a payload
                 # This event will be picked up by the window and used to update the UI
-<<<<<<< HEAD
                 carb.log_warn("Human deselected")
                 self._bus.push(self._human_selection_event, payload={"prim_path": None})
             else:
                 # Get the stage
                 stage = self._usd_context.get_stage()
 
-                if stage:
-                    # Get the last selected prim path
-                    path = selection[-1]
-                    self._selected_primpath_model.set_value(path)
-                    prim = stage.GetPrimAtPath(path)
-                    prim_kind = prim.GetTypeName()
-
-                    # If the selection is a human, push an event to the message bus with the prim as a payload
-                    # This event will be picked up by the window and used to update the UI
-                    if prim_kind == "SkelRoot" and prim.GetCustomDataByKey("human"):
-                        carb.log_warn("Human selected")
-                        self._bus.push(self._human_selection_event, payload={"prim_path": path})
-                    else:
-                        carb.log_warn("Selection is not a human")
-                        self._bus.push(self._human_selection_event, payload={"prim_path": None})
-
-    def on_shutdown(self):
-        print("[siborg.create.human] HumanGenerator shutdown")
-        omni.kit.ui.get_editor_menu().remove_item(self._menu)
-        if self._window is not None:
-            self._window.destroy()
-            self._window = None
-        # unsubscribe from stage events
-        self._stage_event_sub = None
-=======
+        if selection and stage:
+            if len(selection) > 0:
+                path = selection[-1]
+                print(path)
+                self._selected_primpath_model.set_value(path)
+                prim = stage.GetPrimAtPath(path)
+                prim_kind = prim.GetTypeName()
+                # If the selection is a human, push an event to the event stream with the prim as a payload
+                # This event will be picked up by the window and used to update the UI
                 if prim_kind == "SkelRoot" and prim.GetCustomDataByKey("human"):
                     carb.log_warn("Human selected")
-                    self._bus.push(self._human_selection_event, payload={"prim_path": path})
->>>>>>> 0eed1b15
+                    self._bus.push(self._human_selection_event, payload={"prim_path": path})
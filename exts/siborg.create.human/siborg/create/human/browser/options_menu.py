from omni.kit.browser.core import OptionMenuDescription, OptionsMenu
from omni.kit.browser.folder.core.models.folder_browser_item import FolderCollectionItem
import carb
import asyncio
from ..shared import data_path
from .downloader import Downloader
import omni.ui as ui


class FolderOptionsMenu(OptionsMenu):
    """
    Represent options menu used in material browser. 
    """

    def __init__(self):
        super().__init__()
        # Progress bar widget to show download progress
        self._progress_bar : ui.ProgressBar = None
        self.downloader = Downloader(self.progress_fn,)
        self._download_menu_desc = OptionMenuDescription(
            "Download Assets",
            clicked_fn=self._on_download_assets,
            get_text_fn=self._get_menu_item_text,
            enabled_fn=self.downloader.not_downloading
        )
        self.append_menu_item(self._download_menu_desc)

    def destroy(self) -> None:
        super().destroy()

    def progress_fn(self, proportion: float):
        carb.log_info(f"Download is {int(proportion * 100)}% done")
        if self._progress_bar:
            self._progress_bar.model.set_value(proportion)

    def _get_menu_item_text(self) -> str:
        # Show download state if download starts
        if self.downloader._is_downloading:
            return "Download In Progress"
        return "Download Assets"

    def bind_progress_bar(self, progress_bar):
        self._progress_bar = progress_bar

    def _on_download_assets(self):
        # Show progress bar
        if self._progress_bar:
            self._progress_bar.visible = True
        loop = asyncio.get_event_loop()
        asyncio.run_coroutine_threadsafe(self._download(), loop)

<<<<<<< HEAD
    def _is_remove_collection_enabled(self) -> None:
        '''Don't allow removing the default collection'''
        if self._browser_widget is not None:
            return self._browser_widget.collection_index >= 1
        else:
            return False

    def _on_remove_collection(self) -> None:
        if self._browser_widget is None or self._browser_widget.collection_index < 0:
            return
        else:
            browser_model = self._browser_widget.model
            collection_items = browser_model.get_collection_items()
            if browser_model.remove_collection(collection_items[self._browser_widget.collection_index]):
                # Update collection combobox and default none selected
                browser_model._item_changed(None)
                self._browser_widget.collection_index -= 1

=======
>>>>>>> addac4c3
    def _hide_progress_bar(self):
        if self._progress_bar:
            self._progress_bar.visible = False

    async def _download(self):
        # Makehuman system assets
        url = "http://files.makehumancommunity.org/asset_packs/makehuman_system_assets/makehuman_system_assets_cc0.zip"
        # Smaller zip for testing
        # url = "https://download.tuxfamily.org/makehuman/asset_packs/shirts03/shirts03_ccby.zip"
        dest_url = data_path("")
        await self.downloader.download(url, dest_url)
        self.refresh_collection()
        # Hide progress bar
        self._hide_progress_bar()

    def refresh_collection(self):
        collection_item: FolderCollectionItem = self._browser_widget.collection_selection
        if collection_item:
            folder = collection_item.folder
            folder._timeout = 10
            asyncio.ensure_future(folder.start_traverse())<|MERGE_RESOLUTION|>--- conflicted
+++ resolved
@@ -49,7 +49,6 @@
         loop = asyncio.get_event_loop()
         asyncio.run_coroutine_threadsafe(self._download(), loop)
 
-<<<<<<< HEAD
     def _is_remove_collection_enabled(self) -> None:
         '''Don't allow removing the default collection'''
         if self._browser_widget is not None:
@@ -68,8 +67,6 @@
                 browser_model._item_changed(None)
                 self._browser_widget.collection_index -= 1
 
-=======
->>>>>>> addac4c3
     def _hide_progress_bar(self):
         if self._progress_bar:
             self._progress_bar.visible = False
@@ -82,8 +79,6 @@
         dest_url = data_path("")
         await self.downloader.download(url, dest_url)
         self.refresh_collection()
-        # Hide progress bar
-        self._hide_progress_bar()
 
     def refresh_collection(self):
         collection_item: FolderCollectionItem = self._browser_widget.collection_selection

--- conflicted
+++ resolved
@@ -1,12 +1,8 @@
-<<<<<<< HEAD
-from .styles import window_style
-=======
 from .ext_ui import ParamPanelModel, ParamPanel, NoSelectionNotification
 from .browser import MHAssetBrowserModel, AssetBrowserFrame
 from .human import Human
 from .mhcaller import MHCaller
 from .styles import window_style, button_style
->>>>>>> 386f3d27
 import omni.ui as ui
 import omni.kit.ui
 import omni
@@ -39,36 +35,14 @@
 
         super().__init__(title)
 
-<<<<<<< HEAD
         # Subscribe to human selection events on the message bus
-=======
-        # Holds the state of the realtime toggle
-        self.toggle_model = ui.SimpleBoolModel()
-        # Holds the state of the parameter list
-        self.param_model = ParamPanelModel(self.toggle_model)
-        # Keep track of the human
-        self._human = Human()
-
-        # A model to hold browser data
-        self.browser_model = MHAssetBrowserModel(
-            self._human,
-            filter_file_suffixes=["mhpxy", "mhskel", "mhclo"],
-            timeout=carb.settings.get_settings().get(
-                "/exts/siborg.create.human.browser.asset/data/timeout"
-            ),
-        )
-
-
-        # Subscribe to selection events on the message bus
->>>>>>> 386f3d27
         bus = omni.kit.app.get_app().get_message_bus_event_stream()
         selection_event = carb.events.type_from_string("siborg.create.human.human_selected")
-        self._selection_sub = bus.create_subscription_to_push_by_type(selection_event, self._on_selection_changed)
+        self._selection_sub = bus.create_subscription_to_push_by_type(selection_event, self._on_human_selected)
 
         self.frame.set_build_fn(self._build_ui)
 
     def _build_ui(self):
-<<<<<<< HEAD
 
         # Check if makehuman is installed
         try:
@@ -93,79 +67,51 @@
                 ),
             )
 
-            # Create a spacer width for the draggable splitter
-            spacer_width = 3
-            with self.frame:
-                # Widgets are built starting on the left
-                with ui.HStack(style=window_style):
-=======
+
+        # Subscribe to human selection events on the message bus
+        bus = omni.kit.app.get_app().get_message_bus_event_stream()
+        selection_event = carb.events.type_from_string("siborg.create.human.human_selected")
+        self._selection_sub = bus.create_subscription_to_push_by_type(selection_event, self._on_human_selected)
+
+        self.frame.set_build_fn(self._build_ui)
+
+    def _build_ui(self):
         spacer_width = 3
         with self.frame:
             # Widgets are built starting on the left
             with ui.HStack(style=window_style):
-                # Widget to show if no human is selected
-                self.no_selection_notification = NoSelectionNotification()
-
-                self.property_panel = ui.HStack(visible=False)
-                with self.property_panel:
->>>>>>> 386f3d27
-                    with ui.ZStack(width=0):
-                        # Draggable splitter
-                        with ui.Placer(offset_x=self.frame.computed_content_width/1.8, draggable=True, drag_axis=ui.Axis.X):
-                            ui.Rectangle(width=spacer_width, name="splitter")
-                        with ui.HStack():
-                            # Left-most panel is a browser for MakeHuman assets. It includes
-                            # a reference to the list of applied proxies so that an update
-                            # can be triggered when new assets are added
-                            self.browser = AssetBrowserFrame(self.browser_model)
-                            ui.Spacer(width=spacer_width)
+                with ui.ZStack(width=0):
+                    # Draggable splitter
+                    with ui.Placer(offset_x=self.frame.computed_content_width/1.8, draggable=True, drag_axis=ui.Axis.X):
+                        ui.Rectangle(width=spacer_width, name="splitter")
                     with ui.HStack():
-                        with ui.VStack():
-                            self.param_panel = ParamPanel(self.param_model,self.update_human)
-                            with ui.HStack(height=0):
-                                # Toggle whether changes should propagate instantly
-                                ui.ToolButton(text = "Update Instantly", model = self.toggle_model)
-<<<<<<< HEAD
-                    with ui.VStack(width = 100):
-                        # Creates a new human in scene and resets modifiers and assets
-                        ui.Button(
-                            "New Human",
-                            clicked_fn=self.new_human,
-                        )
-                        # Updates current human in omniverse scene
-                        ui.Button(
-                            "Update Human",
-                            clicked_fn=self.update_human,
-                        )
-                        # Resets modifiers and assets on selected human
-                        ui.Button(
-                            "Reset Human",
-                            clicked_fn=self.reset_human,
-                        )
-        except ModuleNotFoundError:
-            with self.frame:
-                with ui.VStack():
-                    ui.Label("Installing MakeHuman...")
-=======
-                with ui.VStack(width = 100, style=button_style):
+                        # Left-most panel is a browser for MakeHuman assets. It includes
+                        # a reference to the list of applied proxies so that an update
+                        # can be triggered when new assets are added
+                        self.browser = AssetBrowserFrame(self.browser_model)
+                        ui.Spacer(width=spacer_width)
+                with ui.HStack():
+                    with ui.VStack():
+                        self.param_panel = ParamPanel(self.param_model,self.update_human)
+                        with ui.HStack(height=0):
+                            # Toggle whether changes should propagate instantly
+                            ui.ToolButton(text = "Update Instantly", model = self.toggle_model)
+                with ui.VStack(width = 100):
                     # Creates a new human in scene and resets modifiers and assets
                     ui.Button(
                         "New Human",
                         clicked_fn=self.new_human,
                     )
                     # Updates current human in omniverse scene
-                    self.update_button = ui.Button(
+                    ui.Button(
                         "Update Human",
                         clicked_fn=self.update_human,
-                        enabled=False,
                     )
                     # Resets modifiers and assets on selected human
-                    self.reset_button = ui.Button(
+                    ui.Button(
                         "Reset Human",
                         clicked_fn=self.reset_human,
-                        enabled=False,
                     )
->>>>>>> 386f3d27
 
 
     def _on_selection_changed(self, event):
